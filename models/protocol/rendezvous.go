package protocol

import (
	"net"

	"github.com/gorilla/websocket"
)

type RendezvousMessageType int

const (
	RendezvousToSenderBind        RendezvousMessageType = iota // An ID for this connection is bound and communicated.
	SenderToRendezvousEstablish                                // Sender has generated and hashed password.
	ReceiverToRendezvousEstablish                              // Passsword has been communicated to receiver who has hashed it.
	RendezvousToSenderReady                                    // Rendezvous announces to sender that receiver is connected.
	SenderToRendezvousPAKE                                     // Sender sends PAKE information to rendezvous.
	RendezvousToReceiverPAKE                                   // Rendezvous forwards PAKE information to receiver.
	ReceiverToRendezvousPAKE                                   // Receiver sends PAKE information to rendezvous.
	RendezvousToSenderPAKE                                     // Rendezvous forwards PAKE information to receiver.
	SenderToRendezvousSalt                                     // Sender sends cryptographic salt to rendezvous.
	RendezvousToReceiverSalt                                   // Rendevoux forwards cryptographic salt to receiver
	// From this point there is a safe channel established.
	ReceiverTorendezvousClose // Receiver can connect directly to sender, close receiver connection -> close sender connection.
	SenderToRendezousClose    // Transit sequence is completed, close sender connection -> close receiver connection.
)

type RendezvousMessage struct {
	Type    RendezvousMessageType `json:"type"`
	Payload interface{}           `json:"payload"`
}

type RendezvousClient struct {
	Conn *websocket.Conn
	IP   net.IP
}

type RendezvousSender struct {
	RendezvousClient
	Port int
}

type RendezvousReceiver = RendezvousClient

/* [Receiver <-> Sender] messages */

type PasswordPayload struct {
	Password string `json:"password"`
}
<<<<<<< HEAD

/* [Rendezvous -> Receiver] messages */

type RendezvousToReceiverApprovePayload struct {
	SenderIP   net.IP `json:"senderIP"`
	SenderPort int    `json:"senderPort"`
=======
type PAKEPayload struct {
	PAKEBytes []byte `json:"pake_bytes"`
>>>>>>> e7356c8a
}

type SaltPayload struct {
	Salt []byte `json:"salt"`
}

/* [Rendezvous -> Sender] messages */

type RendezvousToSenderBindPayload struct {
	ID int `json:"id"`
}<|MERGE_RESOLUTION|>--- conflicted
+++ resolved
@@ -20,8 +20,8 @@
 	SenderToRendezvousSalt                                     // Sender sends cryptographic salt to rendezvous.
 	RendezvousToReceiverSalt                                   // Rendevoux forwards cryptographic salt to receiver
 	// From this point there is a safe channel established.
-	ReceiverTorendezvousClose // Receiver can connect directly to sender, close receiver connection -> close sender connection.
-	SenderToRendezousClose    // Transit sequence is completed, close sender connection -> close receiver connection.
+	ReceiverToRendezvousClose // Receiver can connect directly to sender, close receiver connection -> close sender connection.
+	SenderToRendezvousClose   // Transit sequence is completed, close sender connection -> close receiver connection.
 )
 
 type RendezvousMessage struct {
@@ -46,17 +46,8 @@
 type PasswordPayload struct {
 	Password string `json:"password"`
 }
-<<<<<<< HEAD
-
-/* [Rendezvous -> Receiver] messages */
-
-type RendezvousToReceiverApprovePayload struct {
-	SenderIP   net.IP `json:"senderIP"`
-	SenderPort int    `json:"senderPort"`
-=======
 type PAKEPayload struct {
 	PAKEBytes []byte `json:"pake_bytes"`
->>>>>>> e7356c8a
 }
 
 type SaltPayload struct {

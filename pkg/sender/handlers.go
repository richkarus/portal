--- conflicted
+++ resolved
@@ -57,19 +57,10 @@
 
 			switch msg.Type {
 
-<<<<<<< HEAD
-				if state != WaitForHandShake {
-					wsConn.WriteJSON(protocol.TransferMessage{
-						Type:    protocol.TransferError,
-						Message: "Portal unsynchronized, shutting down.",
-					})
-					s.logger.Println("Shutting down portal due to unsynchronized messaging.")
-=======
 			case protocol.ReceiverHandshake:
 				if stateOutOfSync(wsConn, state, WaitForHandShake) {
-					s.logger.Println("Sutting down portal due to unsynchronized messaging.")
+					s.logger.Println("Shutting down portal due to unsynchronized messaging.")
 					wsConn.Close()
->>>>>>> 37863670
 					s.done <- syscall.SIGTERM
 					return
 				}
@@ -83,18 +74,9 @@
 				state = WaitForFileRequest
 
 			case protocol.ReceiverRequestPayload:
-<<<<<<< HEAD
-				if state != WaitForFileRequest {
-					wsConn.WriteJSON(protocol.TransferMessage{
-						Type:    protocol.TransferError,
-						Message: "Portal unsynchronized, shutting down.",
-					})
+				if stateOutOfSync(wsConn, state, WaitForFileRequest) {
 					s.logger.Println("Shutting down portal due to unsynchronized messaging.")
-=======
-				if stateOutOfSync(wsConn, state, WaitForFileRequest) {
-					s.logger.Println("Sutting down portal due to unsynchronized messaging.")
 					wsConn.Close()
->>>>>>> 37863670
 					s.done <- syscall.SIGTERM
 					return
 				}
@@ -117,38 +99,13 @@
 				updateUI(s.ui, state)
 
 			case protocol.ReceiverAckPayload:
-<<<<<<< HEAD
-				if state != WaitForFileAck {
-					wsConn.WriteJSON(protocol.TransferMessage{
-						Type:    protocol.TransferError,
-						Message: "Portal unsynchronized, shutting down.",
-					})
+				if stateOutOfSync(wsConn, state, WaitForFileAck) {
 					s.logger.Println("Shutting down portal due to unsynchronized messaging.")
-=======
-				if stateOutOfSync(wsConn, state, WaitForFileAck) {
-					s.logger.Println("Sutting down portal due to unsynchronized messaging.")
 					wsConn.Close()
->>>>>>> 37863670
 					s.done <- syscall.SIGTERM
 					return
 				}
 				state = WaitForCloseMessage
-<<<<<<< HEAD
-				// handle multiple payloads.
-
-			case protocol.ReceiverClosing:
-				if state != WaitForCloseMessage {
-					wsConn.WriteJSON(protocol.TransferMessage{
-						Type:    protocol.TransferError,
-						Message: "Portal unsynchronized, shutting down.",
-					})
-					s.logger.Println("Shutting down portal due to unsynchronized messaging.")
-					s.done <- syscall.SIGTERM
-					return
-				}
-
-=======
->>>>>>> 37863670
 				wsConn.WriteJSON(protocol.TransferMessage{
 					Type:    protocol.SenderClosing,
 					Payload: "Closing down the Portal, as requested.",

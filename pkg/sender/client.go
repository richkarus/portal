package sender

import (
	"bufio"
	"encoding/json"
	"fmt"
	"io"
	"log"
	"net"
	"os"
	"os/signal"
	"syscall"

	"github.com/gorilla/websocket"
	"github.com/schollz/pake/v3"
	"www.github.com/ZinoKader/portal/models"
	"www.github.com/ZinoKader/portal/models/protocol"
	"www.github.com/ZinoKader/portal/pkg/crypt"
	"www.github.com/ZinoKader/portal/tools"
)

type Sender struct {
	payload      io.Reader
	payloadSize  int64
	senderServer *Server
	receiverIP   net.IP
	done         chan os.Signal
	logger       *log.Logger
	ui           chan<- UIUpdate
	crypt        *crypt.Crypt
	state        TransferState
}

func NewSender(logger *log.Logger) *Sender {
	doneCh := make(chan os.Signal, 1)
	// hook up os signals to the done chanel
	signal.Notify(doneCh, os.Interrupt, syscall.SIGINT, syscall.SIGTERM)
	return &Sender{
		done:   doneCh,
		logger: logger,
		state:  Initial,
	}
}

func WithPayload(s *Sender, payload io.Reader, payloadSize int64) *Sender {
	s.payload = payload
	s.payloadSize = payloadSize
	return s
}

// WithUI specifies the option to run the sender with an UI channel that reports the state of the transfer
func WithUI(s *Sender, ui chan<- UIUpdate) *Sender {
	s.ui = ui
	return s
}

func (s *Sender) Transfer(wsConn *websocket.Conn) error {

	if s.ui != nil {
		defer close(s.ui)
	}

	s.state = WaitForHandShake
	s.updateUI()

	// messaging loop (with state variables).
	for {
		msg := &protocol.TransferMessage{}
		err := wsConn.ReadJSON(msg)
		if err != nil {
			s.logger.Printf("Shutting down portal due to websocket error: %s", err)
			wsConn.Close()
			s.done <- syscall.SIGTERM
			return nil
		}

		switch msg.Type {

		case protocol.ReceiverHandshake:
			if !stateInSync(wsConn, s.state, WaitForHandShake) {
				s.logger.Println("Shutting down portal due to unsynchronized messaging")
				wsConn.Close()
				s.done <- syscall.SIGTERM
				return nil
			}

			wsConn.WriteJSON(protocol.TransferMessage{
				Type: protocol.SenderHandshake,
				Payload: protocol.SenderHandshakePayload{
					PayloadSize: s.payloadSize,
				},
			})
			s.state = WaitForFileRequest

		case protocol.ReceiverRequestPayload:
			if !stateInSync(wsConn, s.state, WaitForFileRequest) {
				s.logger.Println("Shutting down portal due to unsynchronized messaging")
				wsConn.Close()
				s.done <- syscall.SIGTERM
				return nil
			}
			buffered := bufio.NewReader(s.payload)
			chunkSize := getChunkSize(s.payloadSize)
			b := make([]byte, chunkSize)
			var bytesSent int
			for {
				n, err := buffered.Read(b)
				bytesSent += n
				wsConn.WriteMessage(websocket.BinaryMessage, b[:n]) //TODO: handle error?
				progress := float32(bytesSent) / float32(s.payloadSize)
				s.updateUI(progress)
				if err == io.EOF {
					break
				}
			}
			wsConn.WriteJSON(protocol.TransferMessage{
				Type:    protocol.SenderPayloadSent,
				Payload: "Portal transfer completed",
			})
			s.state = WaitForFileAck
			s.updateUI()

		case protocol.ReceiverPayloadAck:
			if !stateInSync(wsConn, s.state, WaitForFileAck) {
				s.logger.Println("Shutting down portal due to unsynchronized messaging")
				wsConn.Close()
				s.done <- syscall.SIGTERM
				return nil
			}
			s.state = WaitForCloseMessage
			wsConn.WriteJSON(protocol.TransferMessage{
				Type:    protocol.SenderClosing,
				Payload: "Closing down the Portal, as requested",
			})
			s.state = WaitForCloseAck

		case protocol.ReceiverClosingAck:
			if s.state != WaitForCloseAck {
				s.logger.Println("Shutting down portal due to unsynchronized messaging")
			}
			wsConn.Close()
			s.done <- syscall.SIGTERM
			return nil

		case protocol.TransferError:
			s.updateUI()
			s.logger.Printf("Shutting down Portal due to Alien error")
			wsConn.Close()
			s.done <- syscall.SIGTERM
			return nil
		}
	}
}

func (s *Sender) ConnectToRendezvous(passwordCh chan<- models.Password, startServerCh chan<- ServerOptions, payloadReady <-chan bool, transitChan chan<- *websocket.Conn) error {
	defer close(passwordCh)
	defer close(startServerCh)
	defer close(transitChan)

	// establish websocket connection to rendezvous.
	wsConn, _, err := websocket.DefaultDialer.Dial(fmt.Sprintf("ws://%s:%s/establish-sender", DEFAULT_RENDEVOUZ_ADDRESS, DEFAULT_RENDEVOUZ_PORT), nil)
	if err != nil {
		return err
	}

	// Bind connection.
	rendezvousMsg, err := readRendevouzMessage(wsConn, protocol.RendezvousToSenderBind)
	if err != nil {
		return err
	}

	bindPayload := protocol.RendezvousToSenderBindPayload{}
	err = tools.DecodePayload(rendezvousMsg.Payload, &bindPayload)
	if err != nil {
		return err
	}

	// Establish sender.
	password := tools.GeneratePassword(bindPayload.ID)
	hashed := tools.HashPassword(password)

	wsConn.WriteJSON(protocol.RendezvousMessage{
		Type: protocol.SenderToRendezvousEstablish,
		Payload: protocol.PasswordPayload{
			Password: hashed,
		},
	})

	// send the generated password to the UI so it can be displayed.
	passwordCh <- password
<<<<<<< HEAD
	// NOTE: This takes a couple of seconds, it is fine as we have to wait for the receiver anyway
=======

	// Init PAKE2.
	//NOTE: This takes a couple of seconds, here it is fine as we have to wait for the receiver.
>>>>>>> 35ed7f48
	pake, err := pake.InitCurve([]byte(password), 0, "siec")

	// Ready to exchange crypto information.
	rendezvousMsg, err = readRendevouzMessage(wsConn, protocol.RendezvousToSenderReady)
	if err != nil {
		return err
	}

	// PAKE sender -> receiver.
	wsConn.WriteJSON(protocol.RendezvousMessage{
		Type: protocol.SenderToRendezvousPAKE,
		Payload: protocol.PAKEPayload{
			PAKEBytes: pake.Bytes(),
		},
	})

	// PAKE receiver -> sender.
	rendezvousMsg, err = readRendevouzMessage(wsConn, protocol.RendezvousToSenderPAKE)
	if err != nil {
		return err
	}

	pakePayload := protocol.PAKEPayload{}
	err = tools.DecodePayload(rendezvousMsg.Payload, &pakePayload)
	if err != nil {
		return err
	}

	err = pake.Update(pakePayload.PAKEBytes)
	if err != nil {
		return err
	}

	// Setup crypt.Crypt struct in Sender.
	sessionkey, err := pake.SessionKey()
	if err != nil {
		return err
	}
	s.crypt, err = crypt.New(sessionkey)
	if err != nil {
		return err
	}

	// Send salt to receiver.
	wsConn.WriteJSON(protocol.RendezvousMessage{
		Type: protocol.SenderToRendezvousSalt,
		Payload: protocol.SaltPayload{
			Salt: s.crypt.Salt,
		},
	})

	// Safe Encrypted channel established.
	// Proceed with Transfer protocol.
	transferMsg, err := readEncryptedMessage(wsConn, s.crypt)
	if err != nil {
		return err
	}

	if transferMsg.Type != protocol.ReceiverHandshake {
		return protocol.NewWrongMessageTypeError(protocol.ReceiverHandshake, transferMsg.Type)
	}

	handshakePayload := protocol.ReceiverHandshakePayload{}
	err = tools.DecodePayload(transferMsg.Payload, &handshakePayload)
	if err != nil {
		return err
	}

	senderPort, err := tools.GetOpenPort()
	if err != nil {
		return err
	}

	// wait for payload to be ready
	<-payloadReady
	startServerCh <- ServerOptions{port: senderPort, receiverIP: handshakePayload.IP}

	tcpAddr, _ := wsConn.LocalAddr().(*net.TCPAddr)

	handshake := protocol.TransferMessage{
		Type: protocol.SenderHandshake,
		Payload: protocol.SenderHandshakePayload{
			IP:          tcpAddr.IP,
			Port:        senderPort,
			PayloadSize: s.payloadSize,
		},
	}
	writeEncryptedMessage(wsConn, handshake, s.crypt)
	transferMsg, err = readEncryptedMessage(wsConn, s.crypt)

	if err != nil {
		if e, ok := err.(*websocket.CloseError); ok && e.Code == websocket.CloseNormalClosure {
			return nil
		} else {
			return err
		}
	}

<<<<<<< HEAD
	//TODO: Send wsConn over channel in case of transit communication
	//TODO: Tranist message from receiver

	wsConn.WriteMessage(websocket.BinaryMessage, enc)

	wsConn.WriteJSON(protocol.RendezvousMessage{Type: protocol.SenderToRendezvousReady})

	msg = protocol.RendezvousMessage{}
	err = wsConn.ReadJSON(&msg)
	if err != nil {
		return err
=======
	if transferMsg.Type != protocol.ReceiverTransit {
		return protocol.NewWrongMessageTypeError(protocol.ReceiverTransit, transferMsg.Type)
>>>>>>> 35ed7f48
	}

<<<<<<< HEAD
	return err
=======
	transitAck := protocol.TransferMessage{
		Type: protocol.SenderTransitAck,
	}
	writeEncryptedMessage(wsConn, transitAck, s.crypt)
	transitChan <- wsConn
	return nil
>>>>>>> 35ed7f48
}

// stateInSync is a helper that checks the states line up, and reports errors to the receiver in case the states are out of sync
func stateInSync(wsConn *websocket.Conn, state, expected TransferState) bool {
	synced := state == expected
	if !synced {
		wsConn.WriteJSON(protocol.TransferMessage{
			Type:    protocol.TransferError,
			Payload: "Portal unsynchronized, shutting down",
		})
	}
	return synced
}

// updateUI is a helper function that checks if we have a UI channel and reports the state.
func (s *Sender) updateUI(progress ...float32) {
	if s.ui == nil {
		return
	}
	var p float32
	if len(progress) > 0 {
		p = progress[0]
	}
	s.ui <- UIUpdate{State: s.state, Progress: p}
}

// getChunkSize returns an appropriate chunk size for the payload size
func getChunkSize(payloadSize int64) int64 {
	// clamp amount of chunks to be at most MAX_SEND_CHUNKS if it exceeds
	if payloadSize/MAX_CHUNK_BYTES > MAX_SEND_CHUNKS {
		return int64(payloadSize) / MAX_SEND_CHUNKS
	}
	// if not exceeding MAX_SEND_CHUNKS, divide up no. of chunks to MAX_CHUNK_BYTES-sized chunks
	chunkSize := int64(payloadSize) / MAX_CHUNK_BYTES
	// clamp amount of chunks to be at least MAX_CHUNK_BYTES
	if chunkSize <= MAX_CHUNK_BYTES {
		return MAX_CHUNK_BYTES
	}
	return chunkSize
}

func readRendevouzMessage(wsConn *websocket.Conn, expected protocol.RendezvousMessageType) (protocol.RendezvousMessage, error) {
	msg := protocol.RendezvousMessage{}
	err := wsConn.ReadJSON(&msg)
	if err != nil {
		return protocol.RendezvousMessage{}, err
	}

	if msg.Type != expected {
		return protocol.RendezvousMessage{}, fmt.Errorf("expected message type: %d. Got type:%d", expected, msg.Type)
	}
	return msg, nil
}

func writeEncryptedMessage(wsConn *websocket.Conn, msg protocol.TransferMessage, crypt *crypt.Crypt) error {
	enc, err := crypt.Encrypt(msg.Bytes())
	if err != nil {
		return err
	}
	wsConn.WriteMessage(websocket.BinaryMessage, enc)
	return nil
}

func readEncryptedMessage(wsConn *websocket.Conn, crypt *crypt.Crypt) (protocol.TransferMessage, error) {
	_, enc, err := wsConn.ReadMessage()
	if err != nil {
		return protocol.TransferMessage{}, err
	}

	dec, err := crypt.Decrypt(enc)
	if err != nil {
		return protocol.TransferMessage{}, err
	}

	msg := protocol.TransferMessage{}
	err = json.Unmarshal(dec, &msg)
	if err != nil {
		return protocol.TransferMessage{}, err
	}
	return msg, nil
}<|MERGE_RESOLUTION|>--- conflicted
+++ resolved
@@ -188,13 +188,9 @@
 
 	// send the generated password to the UI so it can be displayed.
 	passwordCh <- password
-<<<<<<< HEAD
-	// NOTE: This takes a couple of seconds, it is fine as we have to wait for the receiver anyway
-=======
 
 	// Init PAKE2.
 	//NOTE: This takes a couple of seconds, here it is fine as we have to wait for the receiver.
->>>>>>> 35ed7f48
 	pake, err := pake.InitCurve([]byte(password), 0, "siec")
 
 	// Ready to exchange crypto information.
@@ -293,34 +289,16 @@
 		}
 	}
 
-<<<<<<< HEAD
-	//TODO: Send wsConn over channel in case of transit communication
-	//TODO: Tranist message from receiver
-
-	wsConn.WriteMessage(websocket.BinaryMessage, enc)
-
-	wsConn.WriteJSON(protocol.RendezvousMessage{Type: protocol.SenderToRendezvousReady})
-
-	msg = protocol.RendezvousMessage{}
-	err = wsConn.ReadJSON(&msg)
-	if err != nil {
-		return err
-=======
 	if transferMsg.Type != protocol.ReceiverTransit {
 		return protocol.NewWrongMessageTypeError(protocol.ReceiverTransit, transferMsg.Type)
->>>>>>> 35ed7f48
-	}
-
-<<<<<<< HEAD
-	return err
-=======
+	}
+
 	transitAck := protocol.TransferMessage{
 		Type: protocol.SenderTransitAck,
 	}
 	writeEncryptedMessage(wsConn, transitAck, s.crypt)
 	transitChan <- wsConn
 	return nil
->>>>>>> 35ed7f48
 }
 
 // stateInSync is a helper that checks the states line up, and reports errors to the receiver in case the states are out of sync

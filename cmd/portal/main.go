--- conflicted
+++ resolved
@@ -21,13 +21,8 @@
 func init() {
 	cobra.OnInitialize(initViperConfig)
 
-<<<<<<< HEAD
-	rootCmd.PersistentFlags().BoolP("verbose", "v", false, "Specifes if portal logs debug information to a file on the format `.portal-[command].log` in the current directory")
-
-=======
 	rootCmd.PersistentFlags().BoolP("verbose", "v", false, "Log debug information to a file on the format `.portal-[command].log` in the current directory")
 	// Setup viper config.
->>>>>>> 7af990ab
 	// Add cobra subcommands.
 	rootCmd.AddCommand(sendCmd)
 	rootCmd.AddCommand(receiveCmd)
